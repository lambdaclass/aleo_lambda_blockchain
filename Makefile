.PHONY: tendermint reset abci build cli genesis tendermint_config testnet tendermint_install

OS := $(shell uname | tr '[:upper:]' '[:lower:]')

ifeq ($(shell uname -p), arm)
ARCH=arm64
else
ARCH=amd64
endif

TENDERMINT_HOME=~/.tendermint/
<<<<<<< HEAD
VM_FEATURE=snarkvm_backend
=======
VM_FEATURE ?= lambdavm_backend
>>>>>>> 1adbbace

# Build the client program and put it in bin/aleo
cli:
	mkdir -p bin && cargo build --release --features $(VM_FEATURE) && cp target/release/client bin/aleo

# Installs tendermint for current OS and puts it in bin/
bin/tendermint:
	make tendermint_install
	mv tendermint-install/tendermint bin/ && rm -rf tendermint-install

# Internal phony target to install tendermint for an arbitrary OS
tendermint_install:
	mkdir -p tendermint-install bin && cd tendermint-install &&\
	wget https://github.com/tendermint/tendermint/releases/download/v0.34.22/tendermint_0.34.22_$(OS)_$(ARCH).tar.gz &&\
	tar -xzvf tendermint_0.34.22_$(OS)_$(ARCH).tar.gz

# initialize tendermint and write a genesis file for a local testnet.
genesis: bin/tendermint cli
	test -f $(TENDERMINT_HOME)/account.json || ALEO_HOME=$(TENDERMINT_HOME) bin/aleo account new
	bin/tendermint init
	cargo run --bin genesis --release --features $(VM_FEATURE) -- $(TENDERMINT_HOME)

# Run a tendermint node, installing it if necessary
node: genesis tendermint_config
	bin/tendermint node --consensus.create_empty_blocks_interval="8s"

# Override a tendermint node's default configuration. NOTE: we should do something more declarative if we need to update more settings.
tendermint_config:
	sed -i.bak 's/max_body_bytes = 1000000/max_body_bytes = 12000000/g' $(TENDERMINT_HOME)/config/config.toml
	sed -i.bak 's/max_tx_bytes = 1048576/max_tx_bytes = 10485770/g' $(TENDERMINT_HOME)/config/config.toml
	sed -i.bak 's#laddr = "tcp://127.0.0.1:26657"#laddr = "tcp://0.0.0.0:26657"#g' $(TENDERMINT_HOME)/config/config.toml

# Initialize the tendermint configuration for a testnet of the given amount of validators
testnet: VALIDATORS:=4
testnet: ADDRESS:=192.167.10.2
testnet: HOMEDIR:=testnet
testnet: bin/tendermint cli
	rm -rf $(HOMEDIR)/
	bin/tendermint testnet --v $(VALIDATORS) --o ./$(HOMEDIR) --starting-ip-address $(ADDRESS)
	for node in $(HOMEDIR)/*/ ; do \
	  ALEO_HOME=$$node bin/aleo account new ; \
          make tendermint_config TENDERMINT_HOME=$$node ; \
	done
	cargo run --bin genesis --release --features $(VM_FEATURE) -- $(HOMEDIR)/*

# Initialize the tendermint configuration for a localnet of the given amount of validators
localnet: VALIDATORS:=4
localnet: ADDRESS:=127.0.0.1
localnet: HOMEDIR:=localnet
localnet: bin/tendermint cli
	rm -rf $(HOMEDIR)/
	bin/tendermint testnet --v $(VALIDATORS) --o ./$(HOMEDIR) --starting-ip-address $(ADDRESS)
	for n in $$(seq 0 $$(($(VALIDATORS)-1))) ; do \
	    ALEO_HOME=$(HOMEDIR)/node$$n bin/aleo account new ; \
        make localnet_config TENDERMINT_HOME=$(HOMEDIR)/node$$n NODE=$$n VALIDATORS=$(VALIDATORS); \
		mkdir $(HOMEDIR)/node$$n/abci ; \
	done
	cargo run --bin genesis --release --features $(VM_FEATURE) -- $(HOMEDIR)/*
.PHONY: localnet

localnet_config:
	sed -i.bak 's/max_body_bytes = 1000000/max_body_bytes = 12000000/g' $(TENDERMINT_HOME)/config/config.toml
	sed -i.bak 's/max_tx_bytes = 1048576/max_tx_bytes = 10485770/g' $(TENDERMINT_HOME)/config/config.toml
	for n in $$(seq 0 $$(($(VALIDATORS)-1))) ; do \
	    eval "sed -i.bak 's/127.0.0.$$(($${n}+1)):26656/127.0.0.1:26$${n}56/g' $(TENDERMINT_HOME)/config/config.toml" ;\
	done
	sed -i.bak 's#laddr = "tcp://0.0.0.0:26656"#laddr = "tcp://0.0.0.0:26$(NODE)56"#g' $(TENDERMINT_HOME)/config/config.toml
	sed -i.bak 's#laddr = "tcp://127.0.0.1:26657"#laddr = "tcp://0.0.0.0:26$(NODE)57"#g' $(TENDERMINT_HOME)/config/config.toml
	sed -i.bak 's#proxy_app = "tcp://127.0.0.1:26658"#proxy_app = "tcp://127.0.0.1:26$(NODE)58"#g' $(TENDERMINT_HOME)/config/config.toml
.PHONY: localnet_config

# run both the abci application and the tendermint node
# assumes config for each node has been done previously
localnet_start: NODE:=0
localnet_start: HOMEDIR:=localnet
localnet_start:
	bin/tendermint node --home ./$(HOMEDIR)/node$(NODE) --consensus.create_empty_blocks_interval="90s" &
	cd ./$(HOMEDIR)/node$(NODE)/abci; cargo run --release --bin snarkvm_abci --features $(VM_FEATURE) -- --port 26$(NODE)58
.PHONY: localnet_start

# remove the blockchain data
reset: bin/tendermint
	rm -rf ~/.tendermint
	rm -rf *.db/
	rm -f abci.*
	bin/tendermint unsafe_reset_all

# run the snarkvm tendermint application
abci:
	cargo run --release --bin snarkvm_abci  --features $(VM_FEATURE)

# run tests on release mode (default VM backend) to ensure there is no extra printing to stdout
<<<<<<< HEAD
test: FEATURE:=snarkvm_abci
=======
>>>>>>> 1adbbace
test:
	RUST_BACKTRACE=full cargo test --release --features $(VM_FEATURE) -- --nocapture --test-threads=4


dockernet-build-abci:
	docker build -t snarkvm_abci .
.PHONY: dockernet-build-abci

# Run a 4-node testnet locally
dockernet-start: HOMEDIR:=dockernet
dockernet-start: dockernet-stop 
	make testnet HOMEDIR=$(HOMEDIR)
	make tendermint_install OS=linux ARCH=amd64
	mv tendermint-install/tendermint $(HOMEDIR)/ && rm -rf tendermint-install
	docker-compose up
.PHONY: dockernet-start

# Stop testnet
dockernet-stop:
	docker-compose down
.PHONY: dockernet-stop

# Reset the testnet data
dockernet-reset: HOMEDIR:=dockernet
dockernet-reset:
	rm -Rf $(HOMEDIR)
.PHONY: dockernet-reset<|MERGE_RESOLUTION|>--- conflicted
+++ resolved
@@ -9,11 +9,7 @@
 endif
 
 TENDERMINT_HOME=~/.tendermint/
-<<<<<<< HEAD
-VM_FEATURE=snarkvm_backend
-=======
 VM_FEATURE ?= lambdavm_backend
->>>>>>> 1adbbace
 
 # Build the client program and put it in bin/aleo
 cli:
@@ -106,10 +102,6 @@
 	cargo run --release --bin snarkvm_abci  --features $(VM_FEATURE)
 
 # run tests on release mode (default VM backend) to ensure there is no extra printing to stdout
-<<<<<<< HEAD
-test: FEATURE:=snarkvm_abci
-=======
->>>>>>> 1adbbace
 test:
 	RUST_BACKTRACE=full cargo test --release --features $(VM_FEATURE) -- --nocapture --test-threads=4
 
