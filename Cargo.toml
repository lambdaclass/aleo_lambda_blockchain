--- conflicted
+++ resolved
@@ -62,11 +62,7 @@
 
 [dependencies.vmtropy]
 git = "ssh://git@github.com/lambdaclass/VMtropy.git"
-<<<<<<< HEAD
-branch = "main"
-=======
 branch = "integration"
->>>>>>> 8e2d3216
 optional = true
 
 [dependencies.snarkvm]
