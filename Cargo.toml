[package]
name = "aleo_client"
version = "0.1.0"
edition = "2021"
default-run = "client"

[profile.test]
# use optimizations even in testing, otherwise snarkvm makes it too slow
opt-level = 3
debug-assertions = true

[lib]
path = "src/lib/mod.rs"
doctest = false
name = "lib"

[[bin]]
path = "src/client/main.rs"
doctest = false
name =  "client"

[[bin]]
name = "genesis"
path = "src/blockchain/genesis.rs"
test = false

[[bin]]
name = "snarkvm_abci"
path = "src/blockchain/main.rs"

[dependencies]
anyhow = "1.0.66"
bincode = "1.3.3"
bytes = { version = "1.0", default-features = false }
clap = { version = "4.0.5", features = ["derive", "env"] }
flex-error = { version = "0.4.4", default-features = false }
log = "0.4.14"
prost = { version = "0.11", default-features = false }
rand = "0.8.5"
serde = "1.0"
serde_json = { version = "1.0", features = ["raw_value"] }
simple_logger = "2.3.0"
tendermint = "0.25.0"
tendermint-abci = "0.25.0"
tendermint-proto = { version = "0.25.0", default-features = false }
tendermint-rpc = { version = "0.25.0", features = ["http-client"] }
tokio = { version = "1.15.0", features = ["full"] }
tracing = "0.1"
tracing-subscriber = {version = "0.3", features = ["env-filter", "fmt", "std"]}
uuid = { version = "1.2.1", features = ["v4"] }
parking_lot = { version = "0.12.1" }
dirs = "4.0.0"
rocksdb = "0.19.0"
hex = "0.4.3"
rand_chacha = "0.3.1"
indexmap = "1.9.2"
itertools = "0.10.5"
sha2 = "0.10.6"
base64 = "0.20.0"
sha3 = "0.10.6"
cfg-if = "1"

<<<<<<< HEAD
[dependencies.vmtropy]
git = "https://github.com/lambdaclass/aleo_lambda_vm.git"
=======
[dependencies.lambdavm]
git = "ssh://git@github.com/lambdaclass/aleo_lambda_vm.git"
>>>>>>> 1adbbace
branch = "main"
optional = true

[dependencies.snarkvm]
git = "https://github.com/lambdaclass/snarkVM.git"
branch = "entropy_fork"
features = ["circuit", "console", "parallel", "parameters"]
optional = true

[profile.bench]
debug = true


[dev-dependencies]
assert_fs = "1.0.9"
snarkvm = { git = "https://github.com/Lambdaclass/snarkVM.git", branch = "entropy_fork" } # used for creating records in tests
assert_cmd = "2.0.6"
retry = "2.0.0"
serial_test = "1.0.0"
ctor = "0.1.23"

[features]
<<<<<<< HEAD
#default = ["snarkvm_backend"]
#default = ["vmtropy_backend"]
=======
#default = ["lambdavm_backend"]
#default = ["snarkvm_backend"]
>>>>>>> 1adbbace
snarkvm_backend = ["snarkvm"]
lambdavm_backend =  ["lambdavm"]<|MERGE_RESOLUTION|>--- conflicted
+++ resolved
@@ -60,13 +60,8 @@
 sha3 = "0.10.6"
 cfg-if = "1"
 
-<<<<<<< HEAD
-[dependencies.vmtropy]
-git = "https://github.com/lambdaclass/aleo_lambda_vm.git"
-=======
 [dependencies.lambdavm]
 git = "ssh://git@github.com/lambdaclass/aleo_lambda_vm.git"
->>>>>>> 1adbbace
 branch = "main"
 optional = true
 
@@ -89,12 +84,7 @@
 ctor = "0.1.23"
 
 [features]
-<<<<<<< HEAD
-#default = ["snarkvm_backend"]
-#default = ["vmtropy_backend"]
-=======
 #default = ["lambdavm_backend"]
 #default = ["snarkvm_backend"]
->>>>>>> 1adbbace
 snarkvm_backend = ["snarkvm"]
 lambdavm_backend =  ["lambdavm"]