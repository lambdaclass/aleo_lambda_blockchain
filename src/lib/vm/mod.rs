/// Library for interfacing with the VM, and generating Transactions
///
use std::str::FromStr;

use anyhow::{anyhow, bail, ensure, Result};
use log::debug;
<<<<<<< HEAD
pub use vmtropy::build_program;
pub use vmtropy::helpers::to_address;
use vmtropy::jaleo::RecordEntriesMap;
pub use vmtropy::jaleo::{get_credits_key, mint_credits};
pub use vmtropy::jaleo::{Itertools, UserInputValueType};
use vmtropy::VariableType;

const MAX_INPUTS: usize = 8;
const MAX_OUTPUTS: usize = 8;

// pub type Address = snarkvm::prelude::Address<Testnet3>;
pub type Address = vmtropy::jaleo::Address;
pub type Identifier = vmtropy::jaleo::Identifier;
// pub type Value = snarkvm::prelude::Value<Testnet3>;
pub type Program = vmtropy::jaleo::Program;
pub type ProgramBuild = vmtropy::ProgramBuild;
// pub type Ciphertext = snarkvm::prelude::Ciphertext<Testnet3>;
pub type Record = vmtropy::jaleo::Record;
// type Execution = snarkvm::prelude::Execution<Testnet3>;
pub type EncryptedRecord = vmtropy::jaleo::EncryptedRecord;
pub type ViewKey = vmtropy::jaleo::ViewKey;
pub type PrivateKey = vmtropy::jaleo::PrivateKey;
pub type Field = vmtropy::jaleo::Field;
// pub type Origin = snarkvm::prelude::Origin<Testnet3>;
// pub type Output = snarkvm::prelude::Output<Testnet3>;
pub type ProgramID = vmtropy::jaleo::ProgramID;
pub type VerifyingKey = vmtropy::jaleo::VerifyingKey;
pub type ProvingKey = vmtropy::jaleo::ProvingKey;
pub type Deployment = vmtropy::jaleo::Deployment;
pub type Transition = vmtropy::jaleo::Transition;
pub type VerifyingKeyMap = vmtropy::jaleo::VerifyingKeyMap;
// pub type KeyPairMap = IndexMap<Identifier, (ProvingKey, VerifyingKey)>;
=======
use parking_lot::{lock_api::RwLock, RawRwLock};
use rand::{rngs::ThreadRng, SeedableRng};
use rand_chacha::ChaCha8Rng;
use snarkvm::{
    circuit::AleoV0,
    console::types::string::Integer,
    prelude::{
        Balance, CallStack, Environment, Itertools, Literal, Network, One, Owner, Plaintext,
        Testnet3, ToBits, ToField, Uniform, I64,
    },
};

mod stack;

pub type Address = snarkvm::prelude::Address<Testnet3>;
pub type Identifier = snarkvm::prelude::Identifier<Testnet3>;
pub type Value = snarkvm::prelude::Value<Testnet3>;
pub type Program = snarkvm::prelude::Program<Testnet3>;
pub type Ciphertext = snarkvm::prelude::Ciphertext<Testnet3>;
pub type Record = snarkvm::prelude::Record<Testnet3, snarkvm::prelude::Plaintext<Testnet3>>;
type Execution = snarkvm::prelude::Execution<Testnet3>;
pub type EncryptedRecord = snarkvm::prelude::Record<Testnet3, Ciphertext>;
pub type ViewKey = snarkvm::prelude::ViewKey<Testnet3>;
pub type PrivateKey = snarkvm::prelude::PrivateKey<Testnet3>;
pub type Field = snarkvm::prelude::Field<Testnet3>;
pub type Origin = snarkvm::prelude::Origin<Testnet3>;
pub type Output = snarkvm::prelude::Output<Testnet3>;
pub type ProgramID = snarkvm::prelude::ProgramID<Testnet3>;
pub type VerifyingKey = snarkvm::prelude::VerifyingKey<Testnet3>;
pub type ProvingKey = snarkvm::prelude::ProvingKey<Testnet3>;
pub type Deployment = snarkvm::prelude::Deployment<Testnet3>;
pub type Transition = snarkvm::prelude::Transition<Testnet3>;
pub type VerifyingKeyMap = IndexMap<Identifier, VerifyingKey>;
pub type KeyPairMap = IndexMap<Identifier, (ProvingKey, VerifyingKey)>;
>>>>>>> ac7b4f2f

/// Basic deployment validations
pub fn verify_deployment(program: &Program, verifying_keys: VerifyingKeyMap) -> Result<()> {
    // Ensure the deployment contains verifying keys.
    let program_id = program.id();
    ensure!(
        !verifying_keys.map.is_empty(),
        "No verifying keys present in the deployment for program '{program_id}'"
    );

    // Ensure the number of verifying keys matches the number of program functions.
    if verifying_keys.map.len() != program.functions().len() {
        bail!("The number of verifying keys does not match the number of program functions");
    }

    // Ensure the program functions are in the same order as the verifying keys.
    for ((function_name, function), candidate_name) in
        program.functions().iter().zip_eq(verifying_keys.map.keys())
    {
        // Ensure the function name is correct.
        if function_name != function.name() {
            bail!(
                "The function key is '{function_name}', but the function name is '{}'",
                function.name()
            )
        }
        // Ensure the function name with the verifying key is correct.
        if candidate_name != &function.name().to_string() {
            bail!(
                "The verifier key is '{candidate_name}', but the function name is '{}'",
                function.name()
            )
        }
    }
    Ok(())
}

pub fn verify_execution(
    transition: &Transition,
    verifying_key_map: &VerifyingKeyMap,
) -> Result<()> {
    // Verify each transition.
    log::debug!(
        "Verifying transition for {}/{}...",
        transition.program_id,
        transition.function_name
    );

    // this check also rules out coinbase executions (e.g. credits genesis function)
    ensure!(
        transition.fee >= 0,
        "The execution fee is negative, cannot create credits"
    );

    // Ensure an external execution isn't attempting to create credits
    // The assumption at this point is that credits can only be created in the genesis block
    // We may revisit if we add validator rewards, at which point some credits may be minted, although
    // still not by external function calls
    ensure!(
        !program_is_coinbase(&transition.program_id, &transition.function_name),
        "Coinbase functions cannot be called"
    );
    // // Ensure the transition ID is correct.
    // ensure!(
    //     **transition == transition.to_root()?,
    //     "The transition ID is incorrect"
    // );
    // Ensure the number of inputs is within the allowed range.
    ensure!(
        transition.inputs.len() <= MAX_INPUTS,
        "Transition exceeded maximum number of inputs"
    );
    // Ensure the number of outputs is within the allowed range.
    ensure!(
        transition.outputs.len() <= MAX_OUTPUTS,
        "Transition exceeded maximum number of outputs"
    );
    // // Ensure each input is valid.
    // if transition
    //     .inputs
    //     .iter()
    //     .enumerate()
    //     .any(|(index, input)| !input.verify(transition.tcm(), index))
    // {
    //     bail!("Failed to verify a transition input")
    // }
    // // Ensure each output is valid.
    // let num_inputs = transition.inputs.len();
    // if transition
    //     .outputs
    //     .iter()
    //     .enumerate()
    //     .any(|(index, output)| !output.verify(transition.tcm(), num_inputs + index))
    // {
    //     bail!("Failed to verify a transition output")
    // }

    // Retrieve the verifying key.
    let verifying_key = verifying_key_map
        .map
        .get(&transition.function_name)
        .ok_or_else(|| anyhow!("missing verifying key"))?;

    // Decode and deserialize the proof.
    let proof_bytes = hex::decode(&transition.proof)?;

    // TODO: Fix this by making proofs derive the deserialize trait instead of this.
    let proof = vmtropy::jaleo::deserialize_proof(proof_bytes)?;

    let inputs: Vec<UserInputValueType> = transition
        .inputs
        .iter()
        .filter_map(|i| match i {
            vmtropy::VariableType::Public(value) => Some(value.clone()),
            _ => None,
        })
        .collect();

    // Ensure the proof is valid.
    ensure!(
        vmtropy::verify_proof(verifying_key.clone(), &inputs, &proof)?,
        "Transition is invalid"
    );
    Ok(())
}

pub fn program_is_coinbase(program_id: &str, function_name: &str) -> bool {
    (function_name == "mint" || function_name == "genesis") && program_id == "credits.aleo"
}

// Generates a program deployment for source transactions
pub fn generate_program(program_string: &str) -> Result<Program> {
    // Verify program is valid by parsing it and returning it
    Program::from_str(program_string)
}

pub fn execution(
    program: Program,
    function_name: Identifier,
    inputs: &[UserInputValueType],
    private_key: &PrivateKey,
) -> Result<Vec<Transition>> {
    ensure!(
        !program_is_coinbase(&program.id().to_string(), &function_name.to_string()),
        "Coinbase functions cannot be called"
    );

    debug!(
        "executing program {} function {} inputs {:?}",
        program, function_name, inputs
    );

    let function = program
        .get_function(&function_name)
        .map_err(|e| anyhow!("{}", e))?;

    let (compiled_function_variables, proof) = vmtropy::execute_function(&function, inputs)?;

    let inputs = vmtropy::jaleo::process_circuit_inputs(
        &function,
        &compiled_function_variables,
        private_key,
    )?;
    let outputs = vmtropy::jaleo::process_circuit_outputs(&function, &compiled_function_variables)?;

    let bytes_proof = vmtropy::jaleo::serialize_proof(proof)?;
    let encoded_proof = hex::encode(bytes_proof);

    let transition = Transition {
        program_id: program.id().to_string(),
        function_name: function_name.to_string(),
        inputs: inputs.into_values().collect::<Vec<VariableType>>(),
        outputs: outputs.into_values().collect::<Vec<VariableType>>(),
        proof: encoded_proof,
        fee: 0,
    };

    Ok(vec![transition])
}

/// Generate a record for a specific program with the given attributes,
/// by using the given seed to deterministically generate a nonce.
/// This could be replaced by a more user-friendly record constructor.
<<<<<<< HEAD
pub fn mint_record(owner_address: &Address, gates: u64) -> Result<(Field, EncryptedRecord)> {
    // TODO have someone verify/audit this, probably it's unsafe or breaks cryptographic assumptions

    let mut address = [0_u8; 63];
    let owner_address = owner_address.to_string();
    for (address_byte, owner_address_byte) in address.iter_mut().zip(owner_address.as_bytes()) {
        *address_byte = *owner_address_byte;
    }

    let record = EncryptedRecord::new(address, gates, RecordEntriesMap::default(), None);

    Ok((record.commitment()?, record))
=======
pub fn mint_record(
    program_id: &str,
    record_name: &str,
    owner_address: &Address,
    gates: u64,
    seed: u64,
) -> Result<(Field, EncryptedRecord)> {
    // TODO have someone verify/audit this, probably it's unsafe or breaks cryptographic assumptions

    let owner = Owner::Private(Plaintext::Literal(
        Literal::Address(*owner_address),
        Default::default(),
    ));
    let amount = Integer::new(gates);
    let gates = Balance::Private(Plaintext::Literal(Literal::U64(amount), Default::default()));
    let empty_data = IndexMap::new();

    let mut rng = ChaCha8Rng::seed_from_u64(seed);
    let randomizer = Uniform::rand(&mut rng);
    let nonce = Testnet3::g_scalar_multiply(&randomizer);

    let public_record = Record::from_plaintext(owner, gates, empty_data, nonce)?;
    let record_name = Identifier::from_str(record_name)?;
    let program_id = ProgramID::from_str(program_id)?;
    let commitment = public_record.to_commitment(&program_id, &record_name)?;
    let encrypted_record = public_record.encrypt(randomizer)?;
    Ok((commitment, encrypted_record))
>>>>>>> ac7b4f2f
}

/// Extract the record gates (the minimal credits unit) as a u64 integer, instead of a snarkvm internal type.
pub fn gates(record: &Record) -> u64 {
    record.gates
}<|MERGE_RESOLUTION|>--- conflicted
+++ resolved
@@ -4,7 +4,6 @@
 
 use anyhow::{anyhow, bail, ensure, Result};
 use log::debug;
-<<<<<<< HEAD
 pub use vmtropy::build_program;
 pub use vmtropy::helpers::to_address;
 use vmtropy::jaleo::RecordEntriesMap;
@@ -37,42 +36,6 @@
 pub type Transition = vmtropy::jaleo::Transition;
 pub type VerifyingKeyMap = vmtropy::jaleo::VerifyingKeyMap;
 // pub type KeyPairMap = IndexMap<Identifier, (ProvingKey, VerifyingKey)>;
-=======
-use parking_lot::{lock_api::RwLock, RawRwLock};
-use rand::{rngs::ThreadRng, SeedableRng};
-use rand_chacha::ChaCha8Rng;
-use snarkvm::{
-    circuit::AleoV0,
-    console::types::string::Integer,
-    prelude::{
-        Balance, CallStack, Environment, Itertools, Literal, Network, One, Owner, Plaintext,
-        Testnet3, ToBits, ToField, Uniform, I64,
-    },
-};
-
-mod stack;
-
-pub type Address = snarkvm::prelude::Address<Testnet3>;
-pub type Identifier = snarkvm::prelude::Identifier<Testnet3>;
-pub type Value = snarkvm::prelude::Value<Testnet3>;
-pub type Program = snarkvm::prelude::Program<Testnet3>;
-pub type Ciphertext = snarkvm::prelude::Ciphertext<Testnet3>;
-pub type Record = snarkvm::prelude::Record<Testnet3, snarkvm::prelude::Plaintext<Testnet3>>;
-type Execution = snarkvm::prelude::Execution<Testnet3>;
-pub type EncryptedRecord = snarkvm::prelude::Record<Testnet3, Ciphertext>;
-pub type ViewKey = snarkvm::prelude::ViewKey<Testnet3>;
-pub type PrivateKey = snarkvm::prelude::PrivateKey<Testnet3>;
-pub type Field = snarkvm::prelude::Field<Testnet3>;
-pub type Origin = snarkvm::prelude::Origin<Testnet3>;
-pub type Output = snarkvm::prelude::Output<Testnet3>;
-pub type ProgramID = snarkvm::prelude::ProgramID<Testnet3>;
-pub type VerifyingKey = snarkvm::prelude::VerifyingKey<Testnet3>;
-pub type ProvingKey = snarkvm::prelude::ProvingKey<Testnet3>;
-pub type Deployment = snarkvm::prelude::Deployment<Testnet3>;
-pub type Transition = snarkvm::prelude::Transition<Testnet3>;
-pub type VerifyingKeyMap = IndexMap<Identifier, VerifyingKey>;
-pub type KeyPairMap = IndexMap<Identifier, (ProvingKey, VerifyingKey)>;
->>>>>>> ac7b4f2f
 
 /// Basic deployment validations
 pub fn verify_deployment(program: &Program, verifying_keys: VerifyingKeyMap) -> Result<()> {
@@ -256,8 +219,10 @@
 /// Generate a record for a specific program with the given attributes,
 /// by using the given seed to deterministically generate a nonce.
 /// This could be replaced by a more user-friendly record constructor.
-<<<<<<< HEAD
-pub fn mint_record(owner_address: &Address, gates: u64) -> Result<(Field, EncryptedRecord)> {
+pub fn mint_record(
+    owner_address: &Address,
+    gates: u64,
+) -> Result<(Field, EncryptedRecord)> {
     // TODO have someone verify/audit this, probably it's unsafe or breaks cryptographic assumptions
 
     let mut address = [0_u8; 63];
@@ -269,35 +234,6 @@
     let record = EncryptedRecord::new(address, gates, RecordEntriesMap::default(), None);
 
     Ok((record.commitment()?, record))
-=======
-pub fn mint_record(
-    program_id: &str,
-    record_name: &str,
-    owner_address: &Address,
-    gates: u64,
-    seed: u64,
-) -> Result<(Field, EncryptedRecord)> {
-    // TODO have someone verify/audit this, probably it's unsafe or breaks cryptographic assumptions
-
-    let owner = Owner::Private(Plaintext::Literal(
-        Literal::Address(*owner_address),
-        Default::default(),
-    ));
-    let amount = Integer::new(gates);
-    let gates = Balance::Private(Plaintext::Literal(Literal::U64(amount), Default::default()));
-    let empty_data = IndexMap::new();
-
-    let mut rng = ChaCha8Rng::seed_from_u64(seed);
-    let randomizer = Uniform::rand(&mut rng);
-    let nonce = Testnet3::g_scalar_multiply(&randomizer);
-
-    let public_record = Record::from_plaintext(owner, gates, empty_data, nonce)?;
-    let record_name = Identifier::from_str(record_name)?;
-    let program_id = ProgramID::from_str(program_id)?;
-    let commitment = public_record.to_commitment(&program_id, &record_name)?;
-    let encrypted_record = public_record.encrypt(randomizer)?;
-    Ok((commitment, encrypted_record))
->>>>>>> ac7b4f2f
 }
 
 /// Extract the record gates (the minimal credits unit) as a u64 integer, instead of a snarkvm internal type.
