use crate::{account, tendermint};
use anyhow::{anyhow, bail, Result};
use clap::Parser;
use itertools::Itertools;
use lib::program_file::ProgramFile;
use lib::query::AbciQuery;
use lib::transaction::Transaction;
use lib::{jaleo, vm};
use log::debug;
use serde_json::json;
use std::collections::HashSet;
use std::path::PathBuf;
<<<<<<< HEAD
=======
use std::str::FromStr;
>>>>>>> 07955373

use std::vec;

#[derive(Debug, Parser)]
pub enum Command {
    #[clap(subcommand)]
    Account(Account),
    #[clap(subcommand)]
    Credits(Credits),
    #[clap(subcommand)]
    Program(Program),
    #[clap(name = "get")]
    Get(Get),
}

/// Commands to manage accounts.
#[derive(Debug, Parser)]
pub enum Account {
    New,
    /// Fetches the unspent records owned by the given account.
    Records,
    /// Fetches the unspent records owned by the given account and calculates the final credits balance.
    Balance,
}

#[derive(Debug, Parser)]
pub enum Credits {
    /// Transfer credtis to recipient_address from address that owns the input record
    Transfer {
        #[clap(value_parser=parse_input_record)]
        input_record: vm::SimpleworksValueType,
        #[clap(value_parser=parse_input_value)]
        recipient_address: vm::SimpleworksValueType,
        #[clap(value_parser=parse_input_value)]
        amount: vm::SimpleworksValueType,
        /// Amount of gates to pay as fee for this execution. If omitted not fee is paid.
        #[clap(long)]
        fee: Option<u64>,
        /// The record to use to subtract the fee amount. If omitted, the record with most gates in the account is used.
        #[clap(long, value_parser=parse_input_record)]
        fee_record: Option<vm::SimpleworksValueType>,
    },
    /// Split input record by amount
    Split {
        #[clap(value_parser=parse_input_record)]
        input_record: vm::SimpleworksValueType,
        #[clap(value_parser=parse_input_value)]
        amount: vm::SimpleworksValueType,
        /// Amount of gates to pay as fee for this execution. If omitted not fee is paid.
        #[clap(long)]
        fee: Option<u64>,
        /// The record to use to subtract the fee amount. If omitted, the record with most gates in the account is used.
        #[clap(long, value_parser=parse_input_record)]
        fee_record: Option<vm::SimpleworksValueType>,
    },
    /// Combine two records into one
    Combine {
        #[clap(value_parser=parse_input_record)]
        first_record: vm::SimpleworksValueType,
        #[clap(value_parser=parse_input_record)]
        second_record: vm::SimpleworksValueType,
        /// Amount of gates to pay as fee for this execution. If omitted not fee is paid.
        #[clap(long)]
        fee: Option<u64>,
        /// The record to use to subtract the fee amount. If omitted, the record with most gates in the account is used.
        #[clap(long, value_parser=parse_input_record)]
        fee_record: Option<vm::SimpleworksValueType>,
    },
}

/// Commands to manage program transactions.
#[derive(Debug, Parser)]
pub enum Program {
    /// Builds and sends a deployment transaction to the Blockchain, returning the Transaction ID
    Deploy {
        /// Path where the aleo program file resides.
        #[clap(value_parser)]
        path: PathBuf,
        /// Amount of gates to pay as fee for this execution. If omitted not fee is paid.
        #[clap(long)]
        fee: Option<u64>,
        /// The record to use to subtract the fee amount. If omitted, the record with most gates in the account is used.
        #[clap(long, value_parser=parse_input_record)]
        fee_record: Option<vm::SimpleworksValueType>,
    },
    /// Runs locally and sends an execution transaction to the Blockchain, returning the Transaction ID
    Execute {
        /// Path where the package resides.
        #[clap(value_parser)]
        path: PathBuf,
        /// The function name.
        #[clap(value_parser)]
        function: jaleo::Identifier,
        /// The function inputs.
        #[clap(value_parser=parse_input_value)]
        inputs: Vec<vm::SimpleworksValueType>,
        /// Amount of gates to pay as fee for this execution. If omitted not fee is paid.
        #[clap(long)]
        fee: Option<u64>,
        /// The record to use to subtract the fee amount. If omitted, the record with most gates in the account is used.
        #[clap(long, value_parser=parse_input_record)]
        fee_record: Option<vm::SimpleworksValueType>,
    },
    /// Builds an .aleo program's keys and saves them to an .avm file
    Build {
        /// Path to the .aleo program to build
        #[clap(value_parser)]
        path: PathBuf,
    },
}

/// Return the status of a Transaction: Type, whether it is committed to the ledger, and the program name.
/// In the case of execution transactions, it also outputs the function's inputs and outputs.
#[derive(Debug, Parser)]
pub struct Get {
    /// Transaction ID from which to retrieve information
    #[clap(value_parser)]
    pub transaction_id: String,

    /// Whether to decrypt the incoming transaction private records
    #[clap(short, long, default_value_t = false)]
    pub decrypt: bool,
}

impl Command {
    pub async fn run(self, url: String) -> Result<serde_json::Value> {
        let output = if let Command::Account(Account::New) = self {
            let credentials = account::Credentials::new()?;
            let path = credentials.save()?;

            json!({"path": path, "account": credentials})
        } else {
            let credentials =
                account::Credentials::load().map_err(|_| anyhow!("credentials not found"))?;

            match self {
                Command::Account(Account::New) => {
                    bail!("this shouldn't be reachable, the account new is a special case handled elsewhere")
                }
                Command::Account(Account::Balance) => {
                    let balance = get_records(&credentials, &url)
                        .await?
                        .iter()
                        .fold(0, |acc, (_, _, record)| acc + record.gates);

                    json!({ "balance": balance })
                }
                Command::Account(Account::Records) => {
                    let records: Vec<serde_json::Value> = get_records(&credentials, &url)
                        .await?
                        .iter()
                        .map(|(commitment, ciphertext, plaintext)| {
                            json!({
                                "commitment": commitment,
                                "ciphertext": ciphertext,
                                "record": plaintext
                            })
                        })
                        .collect();
                    json!(&records)
                }
                Command::Program(Program::Deploy {
                    path,
                    fee,
                    fee_record,
                }) => {
                    let fee = choose_fee_record(&credentials, &url, &fee, &fee_record, &[]).await?;
                    let transaction =
                        Transaction::deployment(&path, &credentials.private_key, fee)?;
                    let transaction_serialized = bincode::serialize(&transaction).unwrap();
                    tendermint::broadcast(transaction_serialized, &url).await?;
                    json!(transaction)
                }
                Command::Program(Program::Execute {
                    path,
                    function,
                    inputs,
                    fee,
                    fee_record,
                }) => {
                    let fee =
                        choose_fee_record(&credentials, &url, &fee, &fee_record, &inputs).await?;
                    let transaction = Transaction::execution(
                        &path,
                        function,
                        &inputs,
                        &credentials.private_key,
                        fee,
                    )?;
                    let transaction_serialized = bincode::serialize(&transaction).unwrap();
                    tendermint::broadcast(transaction_serialized, &url).await?;
                    json!(transaction)
                }
                Command::Program(Program::Build { path }) => {
                    let program_file = ProgramFile::build(&path)?;
                    let output_path = path.with_extension("avm");
                    program_file.save(&output_path)?;
                    json!({ "path": output_path })
                }
                Command::Credits(credits) => {
                    let inputs = credits.inputs();
                    let (fee_amount, fee_record) = credits.fee();
                    let fee =
                        choose_fee_record(&credentials, &url, &fee_amount, &fee_record, &inputs)
                            .await?;
                    let transaction = Transaction::credits_execution(
                        credits.identifier()?,
                        &inputs,
                        &credentials.private_key,
                        fee,
                    )?;
                    let transaction_serialized = bincode::serialize(&transaction).unwrap();
                    tendermint::broadcast(transaction_serialized, &url).await?;
                    json!(transaction)
                }
                Command::Get(Get {
                    transaction_id,
                    decrypt,
                }) => {
                    let transaction = tendermint::get_transaction(&transaction_id, &url).await?;
                    let transaction: Transaction = bincode::deserialize(&transaction)?;

                    if !decrypt {
                        json!(transaction)
                    } else {
                        let records: Vec<jaleo::JAleoRecord> = transaction
                            .output_records()
                            .iter()
                            .filter(|record| {
                                let mut address = [0_u8; 63];
                                for (address_byte, primitive_address_byte) in address
                                    .iter_mut()
                                    .zip(credentials.address.to_string().as_bytes())
                                {
                                    *address_byte = *primitive_address_byte;
                                }
                                record.is_owner(&address, &credentials.view_key)
                            })
                            .filter_map(|record| record.decrypt(&credentials.view_key).ok())
                            .collect();

                        json!({
                            "execution": transaction,
                            "decrypted_records": records
                        })
                    }
                }
            }
        };

        Ok(output)
    }
}

impl Credits {
    pub fn inputs(&self) -> Vec<vm::SimpleworksValueType> {
        match self {
            Credits::Transfer {
                input_record,
                recipient_address,
                amount,
                ..
            } => vec![
                input_record.clone(),
                recipient_address.clone(),
                amount.clone(),
            ],
            Credits::Combine {
                first_record,
                second_record,
                ..
            } => vec![first_record.clone(), second_record.clone()],
            Credits::Split {
                input_record,
                amount,
                ..
            } => vec![input_record.clone(), amount.clone()],
        }
    }

    pub fn identifier(&self) -> Result<jaleo::Identifier> {
        match self {
            Credits::Combine { .. } => jaleo::Identifier::try_from("combine"),
            Credits::Split { .. } => jaleo::Identifier::try_from("split"),
            Credits::Transfer { .. } => jaleo::Identifier::try_from("transfer"),
        }
    }

    pub fn fee(&self) -> (Option<u64>, Option<vm::SimpleworksValueType>) {
        match self {
            Credits::Transfer {
                fee, fee_record, ..
            } => (*fee, fee_record.clone()),
            Credits::Split {
                fee, fee_record, ..
            } => (*fee, fee_record.clone()),
            Credits::Combine {
                fee, fee_record, ..
            } => (*fee, fee_record.clone()),
        }
    }
}

/// Extends the snarkvm's default argument parsing to support using record ciphertexts as record inputs
fn parse_input_value(input: &str) -> Result<vm::SimpleworksValueType> {
    // try parsing an encrypted record string
    if input.starts_with("record") {
        return parse_input_record(input);
    }

    // %account is a syntactic sugar for current user address
    if input == "%account" {
        let credentials = account::Credentials::load()?;
        let address = credentials.address.to_string();
        return vm::SimpleworksValueType::try_from(address);
    }

    // try parsing a jsonified plaintext record
    if let Ok(record) = serde_json::from_str::<jaleo::JAleoRecord>(input) {
        return Ok(vm::SimpleworksValueType::Record {
            owner: record.owner,
            gates: record.gates,
            entries: record.entries,
        });
    }
    // otherwise fallback to parsing a snarkvm literal
    vm::SimpleworksValueType::try_from(input.to_string())
}

pub fn parse_input_record(input: &str) -> Result<vm::SimpleworksValueType> {
    // let ciphertext = vm::EncryptedRecord::from_str(input)?;
    // let credentials = account::Credentials::load()?;
    // ciphertext
    //     .decrypt(&credentials.view_key)
    //     .map(vm::SimpleworksValueType::Record)

    vm::SimpleworksValueType::try_from(input.to_string())
}

/// Retrieves all records from the blockchain, and only those that are correctly decrypted
<<<<<<< HEAD
/// (i.e, are owned by the passed credentials) are returned
async fn get_records(
    credentials: &account::Credentials,
    url: &str,
) -> Result<Vec<(jaleo::Field, jaleo::JAleoRecord, jaleo::JAleoRecord)>> {
=======
/// (i.e, are owned by the passed credentials) and have not been spent are returned
async fn get_records(
    credentials: &account::Credentials,
    url: &str,
) -> Result<Vec<(vm::Field, vm::EncryptedRecord, vm::Record)>> {
>>>>>>> 07955373
    let get_records_response = tendermint::query(AbciQuery::GetRecords.into(), url).await?;
    let get_spent_records_response =
        tendermint::query(AbciQuery::GetSpentSerialNumbers.into(), url).await?;

<<<<<<< HEAD
    let records: Vec<(jaleo::Field, jaleo::JAleoRecord)> =
        bincode::deserialize(&get_records_response)?;
    let spent_records: HashSet<jaleo::Field> = bincode::deserialize(&get_spent_records_response)?;
=======
    let records: Vec<(vm::Field, vm::EncryptedRecord)> =
        bincode::deserialize(&get_records_response)?;
    let spent_records: HashSet<vm::Field> = bincode::deserialize(&get_spent_records_response)?;
>>>>>>> 07955373

    debug!("Records: {:?}", records);
    let records = records
        .into_iter()
        .filter_map(|(commitment, ciphertext)| {
            ciphertext
                .decrypt(&credentials.view_key)
                .map(|decrypted_record| (commitment, ciphertext, decrypted_record))
                .ok()
<<<<<<< HEAD
                .filter(|(_, _, decrypted_record)| {
                    let serial_number = decrypted_record.serial_number(&credentials.private_key);
                    serial_number.is_ok() & spent_records.contains(&serial_number.unwrap())
=======
                .filter(|(commitment, _, _)| {
                    let serial_number =
                        vm::compute_serial_number(credentials.private_key, *commitment);
                    serial_number.is_ok() && !spent_records.contains(&serial_number.unwrap())
>>>>>>> 07955373
                })
        })
        .collect();
    Ok(records)
}

/// Given a desired amount of fee to pay, find the record on this account with the biggest
/// amount of gates that can be used to pay the fee, and that isn't already being used as
/// an execution input. If a record is already provided, use that, otherwise select a default
/// record from the account.
async fn choose_fee_record(
    credentials: &account::Credentials,
    url: &str,
    amount: &Option<u64>,
    record: &Option<vm::SimpleworksValueType>,
    inputs: &[vm::SimpleworksValueType],
) -> Result<Option<(u64, jaleo::JAleoRecord)>> {
    if amount.is_none() {
        return Ok(None);
    }
    let amount = amount.unwrap();

    if let Some(vm::SimpleworksValueType::Record {
        owner,
        gates,
        entries,
    }) = record
    {
        return Ok(Some((
            amount,
            jaleo::JAleoRecord::new(*owner, *gates, entries.clone()),
        )));
    }

    let account_records: Vec<jaleo::JAleoRecord> = get_records(credentials, url)
        .await?
        .into_iter()
        .map(|(_, _, record)| record)
        .collect();

    select_default_fee_record(amount, inputs, &account_records).map(|record| Some((amount, record)))
}

/// Select one of the records to be used to pay the requested fee,
/// that is not already being used as input to the execution.
/// The biggest record is chosen as the default under the assumption
/// that choosing the best fit would lead to record fragmentation.
fn select_default_fee_record(
    amount: u64,
    inputs: &[vm::SimpleworksValueType],
    account_records: &[jaleo::JAleoRecord],
) -> Result<jaleo::JAleoRecord> {
    // save the input records to make sure that we don't use one of the other execution inputs as the fee
    let input_records: HashSet<String> = inputs
        .iter()
        .filter_map(|value| {
            if let vm::SimpleworksValueType::Record {
                owner,
                gates,
                entries,
            } = value
            {
                Some(jaleo::JAleoRecord::new(*owner, *gates, entries.clone()).to_string())
            } else {
                None
            }
        })
        .collect();

    account_records
        .iter()
        .sorted_by_key(|record|
                       // negate to get bigger records first
                       -(record.gates as i64))
        .find(|record| {
            // note that here we require that the amount of the record be more than the requested fee
            // even though there may be implicit fees in the execution that make the actual amount to be subtracted
            // less that that amount, but since we don't have the execution transitions yet, we can't know at this point
            // so we make this stricter requirement.
            !input_records.contains(&record.to_string()) && record.gates >= amount
        })
        .ok_or_else(|| {
            anyhow!("there are not records with enough credits for a {amount} gates fee")
        })
        .cloned()
}

#[cfg(test)]
mod tests {
    use super::*;

    #[test]
    fn select_default_record() {
        let private_key = jaleo::PrivateKey::new(&mut rand::thread_rng()).unwrap();
        let view_key = jaleo::ViewKey::try_from(&private_key).unwrap();
        let address = jaleo::Address::try_from(&view_key).unwrap();

        let record10 = mint_record(&address, &view_key, 10);
        let record5 = mint_record(&address, &view_key, 5);
        let record6 = mint_record(&address, &view_key, 6);

        // if no records in account, fail
        let error = select_default_fee_record(10, &[], &[]).unwrap_err();
        assert_eq!(
            "there are not records with enough credits for a 10 gates fee",
            error.to_string()
        );

        // if several records but none big enough, fail
        let error =
            select_default_fee_record(10, &[], &[record5.clone(), record6.clone()]).unwrap_err();
        assert_eq!(
            "there are not records with enough credits for a 10 gates fee",
            error.to_string()
        );

        // if one record no input, choose it
        let result = select_default_fee_record(5, &[], &[record6.clone()]).unwrap();
        assert_eq!(record6, result);

        // if one record but also input, fail
        let error = select_default_fee_record(
            5,
            &[vm::SimpleworksValueType::Record {
                owner: record6.owner,
                gates: record6.gates,
                entries: record6.entries.clone(),
            }],
            &[record6.clone()],
        )
        .unwrap_err();
        assert_eq!(
            "there are not records with enough credits for a 5 gates fee",
            error.to_string()
        );

        // if several records, choose the biggest one
        let result = select_default_fee_record(
            5,
            &[],
            &[record5.clone(), record10.clone(), record6.clone()],
        )
        .unwrap();
        assert_eq!(record10, result);

        let result = select_default_fee_record(
            5,
            &[vm::SimpleworksValueType::Record {
                owner: record10.owner,
                gates: record10.gates,
                entries: record10.entries.clone(),
            }],
            &[record5, record10, record6.clone()],
        )
        .unwrap();
        assert_eq!(record6, result);
    }

    fn mint_record(
        address: &jaleo::Address,
        view_key: &jaleo::ViewKey,
        amount: u64,
    ) -> jaleo::JAleoRecord {
        jaleo::mint_credits(address, amount)
            .unwrap()
            .1
            .decrypt(view_key)
            .unwrap()
    }
}<|MERGE_RESOLUTION|>--- conflicted
+++ resolved
@@ -10,10 +10,7 @@
 use serde_json::json;
 use std::collections::HashSet;
 use std::path::PathBuf;
-<<<<<<< HEAD
-=======
 use std::str::FromStr;
->>>>>>> 07955373
 
 use std::vec;
 
@@ -354,32 +351,18 @@
 }
 
 /// Retrieves all records from the blockchain, and only those that are correctly decrypted
-<<<<<<< HEAD
-/// (i.e, are owned by the passed credentials) are returned
+/// (i.e, are owned by the passed credentials) and have not been spent are returned
 async fn get_records(
     credentials: &account::Credentials,
     url: &str,
 ) -> Result<Vec<(jaleo::Field, jaleo::JAleoRecord, jaleo::JAleoRecord)>> {
-=======
-/// (i.e, are owned by the passed credentials) and have not been spent are returned
-async fn get_records(
-    credentials: &account::Credentials,
-    url: &str,
-) -> Result<Vec<(vm::Field, vm::EncryptedRecord, vm::Record)>> {
->>>>>>> 07955373
     let get_records_response = tendermint::query(AbciQuery::GetRecords.into(), url).await?;
     let get_spent_records_response =
         tendermint::query(AbciQuery::GetSpentSerialNumbers.into(), url).await?;
 
-<<<<<<< HEAD
     let records: Vec<(jaleo::Field, jaleo::JAleoRecord)> =
         bincode::deserialize(&get_records_response)?;
     let spent_records: HashSet<jaleo::Field> = bincode::deserialize(&get_spent_records_response)?;
-=======
-    let records: Vec<(vm::Field, vm::EncryptedRecord)> =
-        bincode::deserialize(&get_records_response)?;
-    let spent_records: HashSet<vm::Field> = bincode::deserialize(&get_spent_records_response)?;
->>>>>>> 07955373
 
     debug!("Records: {:?}", records);
     let records = records
@@ -389,16 +372,9 @@
                 .decrypt(&credentials.view_key)
                 .map(|decrypted_record| (commitment, ciphertext, decrypted_record))
                 .ok()
-<<<<<<< HEAD
                 .filter(|(_, _, decrypted_record)| {
                     let serial_number = decrypted_record.serial_number(&credentials.private_key);
                     serial_number.is_ok() & spent_records.contains(&serial_number.unwrap())
-=======
-                .filter(|(commitment, _, _)| {
-                    let serial_number =
-                        vm::compute_serial_number(credentials.private_key, *commitment);
-                    serial_number.is_ok() && !spent_records.contains(&serial_number.unwrap())
->>>>>>> 07955373
                 })
         })
         .collect();
