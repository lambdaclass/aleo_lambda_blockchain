use crate::{account, tendermint};
use anyhow::{anyhow, bail, Result};
use clap::Parser;
use itertools::Itertools;
use lib::program_file::ProgramFile;
use lib::query::AbciQuery;
use lib::transaction::Transaction;
<<<<<<< HEAD
use lib::vm;
use lib::vm::EncryptedRecord;
=======
use lib::vm::{self, ProgramID};
>>>>>>> ac7b4f2f
use log::debug;
use serde_json::json;
use std::collections::HashSet;
use std::fs;
use std::path::PathBuf;

#[derive(Debug, Parser)]
pub enum Command {
    #[clap(subcommand)]
    Account(Account),
    #[clap(subcommand)]
    Credits(Credits),
    #[clap(subcommand)]
    Program(Program),
    #[clap(name = "get")]
    Get(Get),
}

/// Commands to manage accounts.
#[derive(Debug, Parser)]
pub enum Account {
    New,
    /// Fetches the unspent records owned by the given account.
    Records,
    /// Fetches the unspent records owned by the given account and calculates the final credits balance.
    Balance,
}

#[derive(Debug, Parser)]
pub enum Credits {
    /// Transfer credtis to recipient_address from address that owns the input record
    Transfer {
        #[clap(value_parser=parse_input_record)]
        input_record: vm::UserInputValueType,
        #[clap(value_parser=parse_input_value)]
<<<<<<< HEAD
        recipient_address: vm::UserInputValueType,
        #[clap(value_parser=parse_input_value)]
        amount: vm::UserInputValueType,
=======
        recipient_address: vm::Value,
        #[clap()]
        amount: u64,
>>>>>>> ac7b4f2f
        /// Amount of gates to pay as fee for this execution. If omitted not fee is paid.
        #[clap(long)]
        fee: Option<u64>,
        /// The record to use to subtract the fee amount. If omitted, the record with most gates in the account is used.
        #[clap(long, value_parser=parse_input_record)]
        fee_record: Option<vm::UserInputValueType>,
    },
    /// Split input record by amount
    Split {
        #[clap(value_parser=parse_input_record)]
<<<<<<< HEAD
        input_record: vm::UserInputValueType,
        #[clap(value_parser=parse_input_value)]
        amount: vm::UserInputValueType,
=======
        input_record: vm::Value,
        #[clap()]
        amount: u64,
>>>>>>> ac7b4f2f
        /// Amount of gates to pay as fee for this execution. If omitted not fee is paid.
        #[clap(long)]
        fee: Option<u64>,
        /// The record to use to subtract the fee amount. If omitted, the record with most gates in the account is used.
        #[clap(long, value_parser=parse_input_record)]
        fee_record: Option<vm::UserInputValueType>,
    },
    /// Combine two records into one
    Combine {
        #[clap(value_parser=parse_input_record)]
        first_record: vm::UserInputValueType,
        #[clap(value_parser=parse_input_record)]
        second_record: vm::UserInputValueType,
        /// Amount of gates to pay as fee for this execution. If omitted not fee is paid.
        #[clap(long)]
        fee: Option<u64>,
        /// The record to use to subtract the fee amount. If omitted, the record with most gates in the account is used.
        #[clap(long, value_parser=parse_input_record)]
        fee_record: Option<vm::UserInputValueType>,
    },
    /// Take credits out from a credits record and stake them as a blockchain validator. This will execute a program and output a
    /// stake record that can be later used to reclaim the staked credits.
    Stake {
        /// The amount of gates to stake.
        #[clap()]
        amount: u64,
        /// The credits record to subtract the staked amount from.
        #[clap(value_parser=parse_input_record)]
        record: vm::Value,
        /// The tendermint address of the validator that will stake the credits.
        #[clap()]
        validator: String,
        /// Amount of gates to pay as fee for this execution. If omitted not fee is paid.
        #[clap(long)]
        fee: Option<u64>,
        /// The record to use to subtract the fee amount. If omitted, the record with most gates in the account is used.
        #[clap(long, value_parser=parse_input_record)]
        fee_record: Option<vm::Value>,
    },
    /// Take credits out of a stake record, reducing the voting power of the validator.
    Unstake {
        /// The amount of gates to unstake. Should at most what this validator has already staked.
        #[clap()]
        amount: u64,
        /// The stake record to recover the staked amount from.
        #[clap(value_parser=parse_input_record)]
        record: vm::Value,
        /// The tendermint address of the validator that is staking the credits.
        #[clap()]
        validator: String,
        /// Amount of gates to pay as fee for this execution. If omitted not fee is paid.
        #[clap(long)]
        fee: Option<u64>,
        /// The record to use to subtract the fee amount. If omitted, the record with most gates in the account is used.
        #[clap(long, value_parser=parse_input_record)]
        fee_record: Option<vm::Value>,
    },
}

/// Commands to manage program transactions.
#[derive(Debug, Parser)]
pub enum Program {
    /// Builds and sends a deployment transaction to the Blockchain, returning the Transaction ID
    Deploy {
        /// Path where the aleo program file resides.
        #[clap(value_parser)]
        path: PathBuf,
        /// Amount of gates to pay as fee for this execution. If omitted not fee is paid.
        #[clap(long)]
        fee: Option<u64>,
        /// The record to use to subtract the fee amount. If omitted, the record with most gates in the account is used.
        #[clap(long, value_parser=parse_input_record)]
        fee_record: Option<vm::UserInputValueType>,
    },
    /// Runs locally and sends an execution transaction to the blockchain, returning the Transaction ID
    Execute {
        /// Program to execute (path or program_id).
        #[clap(value_parser)]
        program: String,
        /// The function name.
        #[clap(value_parser)]
        function: vm::Identifier,
        /// The function inputs.
        #[clap(value_parser=parse_input_value)]
        inputs: Vec<vm::UserInputValueType>,
        /// Amount of gates to pay as fee for this execution. If omitted not fee is paid.
        #[clap(long)]
        fee: Option<u64>,
        /// The record to use to subtract the fee amount. If omitted, the record with most gates in the account is used.
        #[clap(long, value_parser=parse_input_record)]
<<<<<<< HEAD
        fee_record: Option<vm::UserInputValueType>,
=======
        fee_record: Option<vm::Value>,
        /// Run the input code locally, generating the execution proof but without sending it over to the blockchain. Displays execution and decrypted records.
        #[clap(long, short, default_value_t = false)]
        dry_run: bool,
>>>>>>> ac7b4f2f
    },
    /// Builds an .aleo program's keys and saves them to an .avm file
    Build {
        /// Path to the .aleo program to build
        #[clap(value_parser)]
        path: PathBuf,
    },
}

/// Return the status of a Transaction: Type, whether it is committed to the ledger, and the program name.
/// In the case of execution transactions, it also outputs the function's inputs and outputs.
#[derive(Debug, Parser)]
pub struct Get {
    /// Transaction ID from which to retrieve information
    #[clap(value_parser)]
    pub transaction_id: String,

    /// Whether to decrypt the incoming transaction private records
    #[clap(short, long, default_value_t = false)]
    pub decrypt: bool,
}

impl Command {
    pub async fn run(self, url: String) -> Result<serde_json::Value> {
        let output = if let Command::Account(Account::New) = self {
            let credentials = account::Credentials::new()?;
            let path = credentials.save()?;

            json!({"path": path, "account": credentials})
        } else {
            let credentials =
                account::Credentials::load().map_err(|_| anyhow!("credentials not found"))?;

            match self {
                Command::Account(Account::New) => {
                    bail!("this shouldn't be reachable, the account new is a special case handled elsewhere")
                }
                Command::Account(Account::Balance) => {
                    let balance = get_records(&credentials, &url)
                        .await?
                        .iter()
                        .fold(0, |acc, (_, _, record)| acc + record.gates);

                    json!({ "balance": balance })
                }
                Command::Account(Account::Records) => {
                    let records: Vec<serde_json::Value> = get_records(&credentials, &url)
                        .await?
                        .iter()
                        .map(|(commitment, ciphertext, plaintext)| {
                            json!({
                                "commitment": commitment,
                                "ciphertext": ciphertext,
                                "record": plaintext
                            })
                        })
                        .collect();
                    json!(&records)
                }
                Command::Program(Program::Deploy {
                    path,
                    fee,
                    fee_record,
                }) => {
                    let fee = choose_fee_record(&credentials, &url, &fee, &fee_record, &[]).await?;
                    let transaction =
                        Transaction::deployment(&path, &credentials.private_key, fee)?;
                    let transaction_serialized = bincode::serialize(&transaction).unwrap();
                    tendermint::broadcast(transaction_serialized, &url).await?;
                    json!(transaction)
                }
                Command::Program(Program::Execute {
                    program,
                    function,
                    inputs,
                    fee,
                    fee_record,
                    dry_run,
                }) => {
                    let fee =
                        choose_fee_record(&credentials, &url, &fee, &fee_record, &inputs).await?;
                    let program = match get_program(&url, &program).await? {
                        Some(program) => program,
                        None => bail!("Could not find program {}", program),
                    };
                    let transaction = Transaction::execution(
                        program,
                        function,
                        &inputs,
                        &credentials.private_key,
                        fee,
                    )?;

                    let mut transaction_json = json!(transaction);
                    if !dry_run {
                        let transaction_serialized = bincode::serialize(&transaction).unwrap();
                        tendermint::broadcast(transaction_serialized, &url).await?;
                    } else {
                        let records = Self::decrypt_records(&transaction, credentials);

                        if !records.is_empty() {
                            transaction_json
                                .as_object_mut()
                                .unwrap()
                                .insert("decrypted_records".to_string(), json!(records));
                        }
                    }
                    json!(transaction_json)
                }
                Command::Program(Program::Build { path }) => {
                    let program_source = std::fs::read_to_string(&path)?;
                    let program_file = ProgramFile::build(&program_source)?;
                    let output_path = path.with_extension("avm");
                    program_file.save(&output_path)?;
                    json!({ "path": output_path })
                }
                Command::Credits(Credits::Transfer {
                    input_record,
                    recipient_address,
                    amount,
                    fee,
                    fee_record,
                }) => {
                    let inputs = [
                        input_record.clone(),
                        recipient_address.clone(),
                        u64_to_value(amount),
                    ];
                    run_credits_command(
                        &credentials,
                        &url,
                        "transfer",
                        &inputs,
                        None,
                        &fee,
                        &fee_record,
                    )
                    .await?
                }
                Command::Credits(Credits::Combine {
                    first_record,
                    second_record,
                    fee,
                    fee_record,
                }) => {
                    let inputs = [first_record.clone(), second_record.clone()];
                    run_credits_command(
                        &credentials,
                        &url,
                        "combine",
                        &inputs,
                        None,
                        &fee,
                        &fee_record,
                    )
                    .await?
                }
                Command::Credits(Credits::Split {
                    input_record,
                    amount,
                    fee,
                    fee_record,
                }) => {
                    let inputs = [input_record.clone(), u64_to_value(amount)];
                    run_credits_command(
                        &credentials,
                        &url,
                        "split",
                        &inputs,
                        None,
                        &fee,
                        &fee_record,
                    )
                    .await?
                }
                Command::Credits(Credits::Stake {
                    amount,
                    record,
                    validator,
                    fee,
                    fee_record,
                }) => {
                    let inputs = [record.clone(), u64_to_value(amount)];
                    run_credits_command(
                        &credentials,
                        &url,
                        "stake",
                        &inputs,
                        Some(validator),
                        &fee,
                        &fee_record,
                    )
                    .await?
                }
                Command::Credits(Credits::Unstake {
                    amount,
                    record,
                    validator,
                    fee,
                    fee_record,
                }) => {
                    let inputs = [record.clone(), u64_to_value(amount)];
                    run_credits_command(
                        &credentials,
                        &url,
                        "unstake",
                        &inputs,
                        Some(validator),
                        &fee,
                        &fee_record,
                    )
                    .await?
                }
                Command::Get(Get {
                    transaction_id,
                    decrypt,
                }) => {
                    let transaction = tendermint::get_transaction(&transaction_id, &url).await?;
                    let transaction: Transaction = bincode::deserialize(&transaction)?;

                    if !decrypt {
                        json!(transaction)
                    } else {
<<<<<<< HEAD
                        let records: Vec<vm::Record> = transaction
                            .output_records()
                            .iter()
                            .filter(|record| {
                                // The above turns a snarkVM address into an address that is
                                // useful for the vm. This should change a little when we support
                                // our own addresses.
                                let address = vm::to_address(credentials.address.to_string());
                                record.is_owner(&address, &credentials.view_key)
                            })
                            .filter_map(|record| record.decrypt(&credentials.view_key).ok())
                            .collect();
=======
                        let records = Self::decrypt_records(&transaction, credentials);
>>>>>>> ac7b4f2f

                        json!({
                            "execution": transaction,
                            "decrypted_records": records
                        })
                    }
                }
            }
        };

        Ok(output)
    }

<<<<<<< HEAD
impl Credits {
    pub fn inputs(&self) -> Vec<vm::UserInputValueType> {
        match self {
            Credits::Transfer {
                input_record,
                recipient_address,
                amount,
                ..
            } => vec![
                input_record.clone(),
                recipient_address.clone(),
                amount.clone(),
            ],
            Credits::Combine {
                first_record,
                second_record,
                ..
            } => vec![first_record.clone(), second_record.clone()],
            Credits::Split {
                input_record,
                amount,
                ..
            } => vec![input_record.clone(), amount.clone()],
        }
=======
    fn decrypt_records(
        transaction: &Transaction,
        credentials: account::Credentials,
    ) -> Vec<vm::Record> {
        transaction
            .output_records()
            .iter()
            .filter(|(_, record)| record.is_owner(&credentials.address, &credentials.view_key))
            .filter_map(|(_, record)| record.decrypt(&credentials.view_key).ok())
            .collect()
>>>>>>> ac7b4f2f
    }
}

fn u64_to_value(amount: u64) -> vm::Value {
    vm::Value::from_str(&format!("{amount}u64")).expect("couldn't parse amount")
}

<<<<<<< HEAD
    pub fn fee(&self) -> (Option<u64>, Option<vm::UserInputValueType>) {
        match self {
            Credits::Transfer {
                fee, fee_record, ..
            } => (*fee, fee_record.clone()),
            Credits::Split {
                fee, fee_record, ..
            } => (*fee, fee_record.clone()),
            Credits::Combine {
                fee, fee_record, ..
            } => (*fee, fee_record.clone()),
        }
    }
=======
async fn run_credits_command(
    credentials: &account::Credentials,
    url: &str,
    function: &str,
    inputs: &[vm::Value],
    validator: Option<String>,
    fee_amount: &Option<u64>,
    fee_record: &Option<vm::Value>,
) -> Result<serde_json::Value> {
    let fee = choose_fee_record(credentials, url, fee_amount, fee_record, inputs).await?;
    let transaction =
        Transaction::credits_execution(function, inputs, &credentials.private_key, fee, validator)?;
    let transaction_serialized = bincode::serialize(&transaction).unwrap();
    tendermint::broadcast(transaction_serialized, url).await?;
    Ok(json!(transaction))
>>>>>>> ac7b4f2f
}

/// Extends the snarkvm's default argument parsing to support using record ciphertexts as record inputs
fn parse_input_value(input: &str) -> Result<vm::UserInputValueType> {
    // try parsing an encrypted record string
    if input.starts_with("record") {
        return parse_input_record(input);
    }

    // %account is a syntactic sugar for current user address
    if input == "%account" {
        let credentials = account::Credentials::load()?;
        let address = credentials.address.to_string();
        return vm::UserInputValueType::try_from(address);
    }

    // try parsing a jsonified plaintext record
    if let Ok(record) = serde_json::from_str::<vm::Record>(input) {
        return Ok(vm::UserInputValueType::Record(vm::Record {
            owner: record.owner,
            gates: record.gates,
            entries: record.entries,
            nonce: record.nonce,
        }));
    }
    // otherwise fallback to parsing a snarkvm literal
    vm::UserInputValueType::try_from(input.to_string())
}

pub fn parse_input_record(input: &str) -> Result<vm::UserInputValueType> {
    let ciphertext: EncryptedRecord = serde_json::from_str(input)?;
    let credentials = account::Credentials::load()?;
    ciphertext
        .decrypt(&credentials.view_key)
        .map(vm::UserInputValueType::Record)
}

/// Retrieves all records from the blockchain, and only those that are correctly decrypted
/// (i.e, are owned by the passed credentials) and have not been spent are returned
async fn get_records(
    credentials: &account::Credentials,
    url: &str,
) -> Result<Vec<(vm::Field, vm::Record, vm::Record)>> {
    let get_records_response = tendermint::query(AbciQuery::GetRecords.into(), url).await?;
    let get_spent_records_response =
        tendermint::query(AbciQuery::GetSpentSerialNumbers.into(), url).await?;

    let records: Vec<(vm::Field, vm::Record)> = bincode::deserialize(&get_records_response)?;
    let spent_records: HashSet<vm::Field> = bincode::deserialize(&get_spent_records_response)?;

    debug!("Records: {:?}", records);
    let records = records
        .into_iter()
        .filter_map(|(commitment, ciphertext)| {
            ciphertext
                .decrypt(&credentials.view_key)
                .map(|decrypted_record| (commitment, ciphertext, decrypted_record))
                .ok()
                .filter(|(_, _, decrypted_record)| {
                    let serial_number = decrypted_record.serial_number(&credentials.private_key);
                    serial_number.is_ok() & spent_records.contains(&serial_number.unwrap())
                })
        })
        .collect();
    Ok(records)
}

/// Given a desired amount of fee to pay, find the record on this account with the biggest
/// amount of gates that can be used to pay the fee, and that isn't already being used as
/// an execution input. If a record is already provided, use that, otherwise select a default
/// record from the account.
async fn choose_fee_record(
    credentials: &account::Credentials,
    url: &str,
    amount: &Option<u64>,
    record: &Option<vm::UserInputValueType>,
    inputs: &[vm::UserInputValueType],
) -> Result<Option<(u64, vm::Record)>> {
    if amount.is_none() {
        return Ok(None);
    }
    let amount = amount.unwrap();

    if let Some(vm::UserInputValueType::Record(vm::Record {
        owner,
        gates,
        entries,
        nonce,
    })) = record
    {
        return Ok(Some((
            amount,
            vm::Record::new(*owner, *gates, entries.clone(), Some(*nonce)),
        )));
    }

    let account_records: Vec<vm::Record> = get_records(credentials, url)
        .await?
        .into_iter()
        .map(|(_, _, record)| record)
        .collect();

    select_default_fee_record(amount, inputs, &account_records).map(|record| Some((amount, record)))
}

async fn get_program(url: &str, program: &str) -> Result<Option<vm::Program>> {
    match fs::read_to_string(PathBuf::from(program)) {
        Ok(program_string) => vm::generate_program(&program_string).map(Some),
        Err(_) => get_program_from_blockchain(url, ProgramID::from_str(program)?).await,
    }
}

async fn get_program_from_blockchain(
    url: &str,
    program_id: vm::ProgramID,
) -> Result<Option<vm::Program>> {
    let result = tendermint::query(AbciQuery::GetProgram { program_id }.into(), url).await?;
    let program: Option<vm::Program> = bincode::deserialize(&result)?;
    Ok(program)
}

/// Select one of the records to be used to pay the requested fee,
/// that is not already being used as input to the execution.
/// The biggest record is chosen as the default under the assumption
/// that choosing the best fit would lead to record fragmentation.
fn select_default_fee_record(
    amount: u64,
    inputs: &[vm::UserInputValueType],
    account_records: &[vm::Record],
) -> Result<vm::Record> {
    // save the input records to make sure that we don't use one of the other execution inputs as the fee
    let input_records: HashSet<String> = inputs
        .iter()
        .filter_map(|value| {
            if let vm::UserInputValueType::Record(vm::Record {
                owner,
                gates,
                entries,
                nonce,
            }) = value
            {
                Some(vm::Record::new(*owner, *gates, entries.clone(), Some(*nonce)).to_string())
            } else {
                None
            }
        })
        .collect();

    account_records
        .iter()
        .sorted_by_key(|record|
                       // negate to get bigger records first
                       -(record.gates as i64))
        .find(|record| {
            // note that here we require that the amount of the record be more than the requested fee
            // even though there may be implicit fees in the execution that make the actual amount to be subtracted
            // less that that amount, but since we don't have the execution transitions yet, we can't know at this point
            // so we make this stricter requirement.
            !input_records.contains(&record.to_string()) && record.gates >= amount
        })
        .ok_or_else(|| {
            anyhow!("there are not records with enough credits for a {amount} gates fee")
        })
        .cloned()
}

#[cfg(test)]
mod tests {
    use super::*;

    #[test]
    fn select_default_record() {
        let private_key = vm::PrivateKey::new(&mut rand::thread_rng()).unwrap();
        let view_key = vm::ViewKey::try_from(&private_key).unwrap();
        let address = vm::Address::try_from(&view_key).unwrap();

        let record10 = mint_record(&address, &view_key, 10);
        let record5 = mint_record(&address, &view_key, 5);
        let record6 = mint_record(&address, &view_key, 6);

        // if no records in account, fail
        let error = select_default_fee_record(10, &[], &[]).unwrap_err();
        assert_eq!(
            "there are not records with enough credits for a 10 gates fee",
            error.to_string()
        );

        // if several records but none big enough, fail
        let error =
            select_default_fee_record(10, &[], &[record5.clone(), record6.clone()]).unwrap_err();
        assert_eq!(
            "there are not records with enough credits for a 10 gates fee",
            error.to_string()
        );

        // if one record no input, choose it
        let result = select_default_fee_record(5, &[], &[record6.clone()]).unwrap();
        assert_eq!(record6, result);

        // if one record but also input, fail
        let error = select_default_fee_record(
            5,
            &[vm::UserInputValueType::Record(vm::Record {
                owner: record6.owner,
                gates: record6.gates,
                entries: record6.entries.clone(),
                nonce: record6.nonce,
            })],
            &[record6.clone()],
        )
        .unwrap_err();
        assert_eq!(
            "there are not records with enough credits for a 5 gates fee",
            error.to_string()
        );

        // if several records, choose the biggest one
        let result = select_default_fee_record(
            5,
            &[],
            &[record5.clone(), record10.clone(), record6.clone()],
        )
        .unwrap();
        assert_eq!(record10, result);

        let result = select_default_fee_record(
            5,
            &[vm::UserInputValueType::Record(vm::Record {
                owner: record10.owner,
                gates: record10.gates,
                entries: record10.entries.clone(),
                nonce: record10.nonce,
            })],
            &[record5, record10, record6.clone()],
        )
        .unwrap();
        assert_eq!(record6, result);
    }

    fn mint_record(address: &vm::Address, view_key: &vm::ViewKey, amount: u64) -> vm::Record {
<<<<<<< HEAD
        vm::mint_credits(address, amount)
=======
        vm::mint_record("credits.aleo", "credits", address, amount, 123)
>>>>>>> ac7b4f2f
            .unwrap()
            .1
            .decrypt(view_key)
            .unwrap()
    }
}<|MERGE_RESOLUTION|>--- conflicted
+++ resolved
@@ -5,17 +5,14 @@
 use lib::program_file::ProgramFile;
 use lib::query::AbciQuery;
 use lib::transaction::Transaction;
-<<<<<<< HEAD
 use lib::vm;
-use lib::vm::EncryptedRecord;
-=======
-use lib::vm::{self, ProgramID};
->>>>>>> ac7b4f2f
+use lib::vm::{EncryptedRecord, ProgramID};
 use log::debug;
 use serde_json::json;
 use std::collections::HashSet;
 use std::fs;
 use std::path::PathBuf;
+use std::str::FromStr;
 
 #[derive(Debug, Parser)]
 pub enum Command {
@@ -46,15 +43,9 @@
         #[clap(value_parser=parse_input_record)]
         input_record: vm::UserInputValueType,
         #[clap(value_parser=parse_input_value)]
-<<<<<<< HEAD
         recipient_address: vm::UserInputValueType,
         #[clap(value_parser=parse_input_value)]
-        amount: vm::UserInputValueType,
-=======
-        recipient_address: vm::Value,
-        #[clap()]
         amount: u64,
->>>>>>> ac7b4f2f
         /// Amount of gates to pay as fee for this execution. If omitted not fee is paid.
         #[clap(long)]
         fee: Option<u64>,
@@ -65,15 +56,9 @@
     /// Split input record by amount
     Split {
         #[clap(value_parser=parse_input_record)]
-<<<<<<< HEAD
         input_record: vm::UserInputValueType,
         #[clap(value_parser=parse_input_value)]
-        amount: vm::UserInputValueType,
-=======
-        input_record: vm::Value,
-        #[clap()]
         amount: u64,
->>>>>>> ac7b4f2f
         /// Amount of gates to pay as fee for this execution. If omitted not fee is paid.
         #[clap(long)]
         fee: Option<u64>,
@@ -102,7 +87,7 @@
         amount: u64,
         /// The credits record to subtract the staked amount from.
         #[clap(value_parser=parse_input_record)]
-        record: vm::Value,
+        record: vm::UserInputValueType,
         /// The tendermint address of the validator that will stake the credits.
         #[clap()]
         validator: String,
@@ -111,7 +96,7 @@
         fee: Option<u64>,
         /// The record to use to subtract the fee amount. If omitted, the record with most gates in the account is used.
         #[clap(long, value_parser=parse_input_record)]
-        fee_record: Option<vm::Value>,
+        fee_record: Option<vm::UserInputValueType>,
     },
     /// Take credits out of a stake record, reducing the voting power of the validator.
     Unstake {
@@ -120,7 +105,7 @@
         amount: u64,
         /// The stake record to recover the staked amount from.
         #[clap(value_parser=parse_input_record)]
-        record: vm::Value,
+        record: vm::UserInputValueType,
         /// The tendermint address of the validator that is staking the credits.
         #[clap()]
         validator: String,
@@ -129,7 +114,7 @@
         fee: Option<u64>,
         /// The record to use to subtract the fee amount. If omitted, the record with most gates in the account is used.
         #[clap(long, value_parser=parse_input_record)]
-        fee_record: Option<vm::Value>,
+        fee_record: Option<vm::UserInputValueType>,
     },
 }
 
@@ -164,14 +149,10 @@
         fee: Option<u64>,
         /// The record to use to subtract the fee amount. If omitted, the record with most gates in the account is used.
         #[clap(long, value_parser=parse_input_record)]
-<<<<<<< HEAD
         fee_record: Option<vm::UserInputValueType>,
-=======
-        fee_record: Option<vm::Value>,
         /// Run the input code locally, generating the execution proof but without sending it over to the blockchain. Displays execution and decrypted records.
         #[clap(long, short, default_value_t = false)]
         dry_run: bool,
->>>>>>> ac7b4f2f
     },
     /// Builds an .aleo program's keys and saves them to an .avm file
     Build {
@@ -395,22 +376,7 @@
                     if !decrypt {
                         json!(transaction)
                     } else {
-<<<<<<< HEAD
-                        let records: Vec<vm::Record> = transaction
-                            .output_records()
-                            .iter()
-                            .filter(|record| {
-                                // The above turns a snarkVM address into an address that is
-                                // useful for the vm. This should change a little when we support
-                                // our own addresses.
-                                let address = vm::to_address(credentials.address.to_string());
-                                record.is_owner(&address, &credentials.view_key)
-                            })
-                            .filter_map(|record| record.decrypt(&credentials.view_key).ok())
-                            .collect();
-=======
                         let records = Self::decrypt_records(&transaction, credentials);
->>>>>>> ac7b4f2f
 
                         json!({
                             "execution": transaction,
@@ -424,32 +390,6 @@
         Ok(output)
     }
 
-<<<<<<< HEAD
-impl Credits {
-    pub fn inputs(&self) -> Vec<vm::UserInputValueType> {
-        match self {
-            Credits::Transfer {
-                input_record,
-                recipient_address,
-                amount,
-                ..
-            } => vec![
-                input_record.clone(),
-                recipient_address.clone(),
-                amount.clone(),
-            ],
-            Credits::Combine {
-                first_record,
-                second_record,
-                ..
-            } => vec![first_record.clone(), second_record.clone()],
-            Credits::Split {
-                input_record,
-                amount,
-                ..
-            } => vec![input_record.clone(), amount.clone()],
-        }
-=======
     fn decrypt_records(
         transaction: &Transaction,
         credentials: account::Credentials,
@@ -457,48 +397,38 @@
         transaction
             .output_records()
             .iter()
-            .filter(|(_, record)| record.is_owner(&credentials.address, &credentials.view_key))
-            .filter_map(|(_, record)| record.decrypt(&credentials.view_key).ok())
+            .filter(|record| {
+                // The above turns a snarkVM address into an address that is
+                // useful for the vm. This should change a little when we support
+                // our own addresses.
+                let address = vm::to_address(credentials.address.to_string());
+                record.is_owner(&address, &credentials.view_key)
+            })
+            .filter_map(|record| record.decrypt(&credentials.view_key).ok())
             .collect()
->>>>>>> ac7b4f2f
-    }
-}
-
-fn u64_to_value(amount: u64) -> vm::Value {
-    vm::Value::from_str(&format!("{amount}u64")).expect("couldn't parse amount")
-}
-
-<<<<<<< HEAD
-    pub fn fee(&self) -> (Option<u64>, Option<vm::UserInputValueType>) {
-        match self {
-            Credits::Transfer {
-                fee, fee_record, ..
-            } => (*fee, fee_record.clone()),
-            Credits::Split {
-                fee, fee_record, ..
-            } => (*fee, fee_record.clone()),
-            Credits::Combine {
-                fee, fee_record, ..
-            } => (*fee, fee_record.clone()),
-        }
-    }
-=======
+    }
+}
+
+fn u64_to_value(amount: u64) -> vm::UserInputValueType {
+    vm::UserInputValueType::U64(amount)
+}
+
 async fn run_credits_command(
     credentials: &account::Credentials,
     url: &str,
     function: &str,
-    inputs: &[vm::Value],
+    inputs: &[vm::UserInputValueType],
     validator: Option<String>,
     fee_amount: &Option<u64>,
-    fee_record: &Option<vm::Value>,
+    fee_record: &Option<vm::UserInputValueType>,
 ) -> Result<serde_json::Value> {
     let fee = choose_fee_record(credentials, url, fee_amount, fee_record, inputs).await?;
+    let function_identifier = vm::Identifier::from_str(function)?;
     let transaction =
-        Transaction::credits_execution(function, inputs, &credentials.private_key, fee, validator)?;
+        Transaction::credits_execution(function_identifier, inputs, &credentials.private_key, fee, validator)?;
     let transaction_serialized = bincode::serialize(&transaction).unwrap();
     tendermint::broadcast(transaction_serialized, url).await?;
     Ok(json!(transaction))
->>>>>>> ac7b4f2f
 }
 
 /// Extends the snarkvm's default argument parsing to support using record ciphertexts as record inputs
@@ -739,11 +669,7 @@
     }
 
     fn mint_record(address: &vm::Address, view_key: &vm::ViewKey, amount: u64) -> vm::Record {
-<<<<<<< HEAD
         vm::mint_credits(address, amount)
-=======
-        vm::mint_record("credits.aleo", "credits", address, amount, 123)
->>>>>>> ac7b4f2f
             .unwrap()
             .1
             .decrypt(view_key)
