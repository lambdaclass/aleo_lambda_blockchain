/// Binary that walks a list of tendermint node directories (like the default ~/.tendermint or a testnet generated node dir),
/// assuming they also contain an aleo account credentials file, and updates their genesis files to include the genesis state
/// expected by our abci app.
use std::{collections::HashMap, path::PathBuf};

use anyhow::Result;
use clap::Parser;
use lib::{validator, vm};

/// Takes a list of node directories and updates the genesis files on each of them
/// to include records to assign default credits to each validator and a mapping
/// of tendermint validator pubkey to aleo account address.
#[derive(Debug, Parser)]
#[clap()]
pub struct Cli {
    /// List of node directories.
    /// Each one is expected to contain a config/genesis.json (with a tendermint genesis)
    /// a config/priv_validator_key.json (with tendermint validator credentials)
    /// and a account.json (with aleo credentials)
    #[clap()]
    node_dirs: Vec<PathBuf>,

    /// The amount of gates to assign to each validator
    #[clap(long, default_value = "1000")]
    amount: u64,
}

fn main() -> Result<()> {
    let cli: Cli = Cli::parse();

    let genesis_path = cli
        .node_dirs
        .first()
        .expect("need at least one directory")
        .join("config/genesis.json");
    let mut genesis: serde_json::Value =
        serde_json::from_str(&std::fs::read_to_string(genesis_path)?)?;
    let voting_powers: HashMap<String, u64> = genesis["validators"]
        .as_array()
        .unwrap()
        .iter()
        .map(|validator| {
            (
                validator["pub_key"]["value"].as_str().unwrap().to_string(),
                validator["power"].as_str().unwrap().parse().unwrap(),
            )
        })
        .collect();

    // for each node in the testnet, map its tendermint pubkey to its aleo account address
    // and generate records for initial validator credits
    let mut validators = Vec::new();
    let mut genesis_records = Vec::new();
    for node_dir in cli.node_dirs.clone() {
        println!("processing {}", node_dir.to_string_lossy());

        let aleo_account_path = node_dir.join("account.json");
        let aleo_account: serde_json::Value =
            serde_json::from_str(&std::fs::read_to_string(aleo_account_path)?)?;
        let aleo_address = aleo_account["address"].as_str().unwrap();

        let tmint_account_path = node_dir.join("config/priv_validator_key.json");
        let tmint_account: serde_json::Value =
            serde_json::from_str(&std::fs::read_to_string(tmint_account_path)?)?;
        let tmint_pubkey = tmint_account["pub_key"]["value"]
            .as_str()
            .expect("couldn't extract pubkey from json");
        let mut validator = validator::Validator::from_str(tmint_pubkey, aleo_address)?;
        validator.add_voting_power(*voting_powers.get(tmint_pubkey).unwrap() as i64)?;

        println!("Generating record for {aleo_address}");
        // NOTE: using a hardcoded seed, not for production!
<<<<<<< HEAD
        let record = vm::mint_credits(&aleo_address, cli.amount)?;
=======
        let seed = 123;
        let record = vm::mint_record(
            "credits.aleo",
            "credits",
            &validator.aleo_address,
            cli.amount,
            seed,
        )?;
>>>>>>> 7cbaea3d
        genesis_records.push(record);
        validators.push(validator);
    }

    // update the genesis JSON with the calculated app state
    let genesis_state = validator::GenesisState {
        records: genesis_records,
        validators,
    };
    genesis.as_object_mut().unwrap().insert(
        "app_state".to_string(),
        serde_json::to_value(genesis_state)?,
    );
    let genesis_json = serde_json::to_string_pretty(&genesis)?;

    // set the same genesis file in all nodes of the testnet
    for node_dir in cli.node_dirs {
        let node_genesis_path = node_dir.join("config/genesis.json");
        println!("Writing genesis to {}", node_genesis_path.to_string_lossy());
        std::fs::write(node_genesis_path, &genesis_json)?;
    }
    Ok(())
}<|MERGE_RESOLUTION|>--- conflicted
+++ resolved
@@ -6,6 +6,7 @@
 use anyhow::Result;
 use clap::Parser;
 use lib::{validator, vm};
+use std::str::FromStr;
 
 /// Takes a list of node directories and updates the genesis files on each of them
 /// to include records to assign default credits to each validator and a mapping
@@ -28,6 +29,34 @@
 fn main() -> Result<()> {
     let cli: Cli = Cli::parse();
 
+    // for each node in the testnet, map its tendermint pubkey to its aleo account address
+    // and generate records for initial validator credits
+    let mut address_map = HashMap::new();
+    let mut genesis_records = Vec::new();
+    for node_dir in cli.node_dirs.clone() {
+        println!("processing {}", node_dir.to_string_lossy());
+
+        let aleo_account_path = node_dir.join("account.json");
+        let aleo_account: serde_json::Value =
+            serde_json::from_str(&std::fs::read_to_string(aleo_account_path)?)?;
+        let aleo_address = vm::Address::from_str(aleo_account["address"].as_str().unwrap())?;
+
+        let tmint_account_path = node_dir.join("config/priv_validator_key.json");
+        let tmint_account: serde_json::Value =
+            serde_json::from_str(&std::fs::read_to_string(tmint_account_path)?)?;
+        let tmint_pubkey = tmint_account["pub_key"]["value"]
+            .as_str()
+            .expect("couldn't extract pubkey from json");
+
+        address_map.insert(tmint_pubkey.to_string(), aleo_address);
+
+        println!("Generating record for {aleo_address}");
+        // NOTE: using a hardcoded seed, not for production!
+        let record = vm::mint_credits(&aleo_address, cli.amount)?;
+        genesis_records.push(record);
+    }
+
+    // update the genesis JSON with the calculated app state
     let genesis_path = cli
         .node_dirs
         .first()
@@ -70,18 +99,7 @@
 
         println!("Generating record for {aleo_address}");
         // NOTE: using a hardcoded seed, not for production!
-<<<<<<< HEAD
-        let record = vm::mint_credits(&aleo_address, cli.amount)?;
-=======
-        let seed = 123;
-        let record = vm::mint_record(
-            "credits.aleo",
-            "credits",
-            &validator.aleo_address,
-            cli.amount,
-            seed,
-        )?;
->>>>>>> 7cbaea3d
+        let record = vm::mint_credits(&validator.aleo_address, cli.amount)?;
         genesis_records.push(record);
         validators.push(validator);
     }
