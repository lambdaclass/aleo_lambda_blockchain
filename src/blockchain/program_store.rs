use anyhow::{anyhow, Result};
<<<<<<< HEAD
use indexmap::IndexMap;
use lib::vm::{self, Program, ProgramID, VerifyingKeyMap};
=======
use lib::vm;
>>>>>>> ac7b4f2f
use log::{debug, error};
use std::sync::mpsc::{channel, sync_channel, Receiver, Sender, SyncSender};
use std::thread;

pub type StoredProgram = (vm::Program, vm::VerifyingKeyMap);

type Key = vm::ProgramID;
type Value = StoredProgram;

/// The program store tracks programs that have been deployed to the OS
#[derive(Clone, Debug)]
pub struct ProgramStore {
    /// Channel used to send operations to the task that manages the store state.
    command_sender: Sender<Command>,
}

#[derive(Debug)]
enum Command {
    Add(Key, Box<Value>, SyncSender<Result<()>>),
    Get(Key, SyncSender<Result<Option<Value>>>),
    Exists(Key, SyncSender<bool>),
}

impl ProgramStore {
    /// Start a new record store on a new thread
    pub fn new(path: &str) -> Result<Self> {
        let db_programs = rocksdb::DB::open_default(format!("{path}.deployed.db"))?;

        let (command_sender, command_receiver): (Sender<Command>, Receiver<Command>) = channel();

        thread::spawn(move || {
            while let Ok(command) = command_receiver.recv() {
                match command {
                    Command::Add(program_id, program_keys, reply_to) => {
                        let result = if db_programs
                            .get(program_id.to_string().as_bytes())
                            .unwrap_or(None)
                            .is_some()
                        {
                            Err(anyhow!(
                                "Program {} already exists in the store",
                                &program_id,
                            ))
                        } else {
                            let program_keys = bincode::serialize(&program_keys);
                            Ok(db_programs
                                .put(program_id.to_string().as_bytes(), program_keys.unwrap())
                                .unwrap_or_else(|e| error!("failed to write to db {}", e)))
                        };

                        reply_to.send(result).unwrap_or_else(|e| error!("{}", e));
                    }
                    Command::Get(program_id, reply_to) => {
                        let result = db_programs
                            .get(program_id.to_string().as_bytes())
                            .unwrap_or(None)
                            .map(|value| bincode::deserialize::<Value>(&value).unwrap());

                        reply_to
                            .send(Ok(result))
                            .unwrap_or_else(|e| error!("{}", e));
                    }
                    Command::Exists(program_id, reply_to) => {
                        let result = db_programs.key_may_exist(program_id.to_string().as_bytes());
                        reply_to.send(result).unwrap_or_else(|e| error!("{}", e));
                    }
                };
            }
        });
        let program_store = Self { command_sender };

        program_store.load_credits()?;
        Ok(program_store)
    }

    /// Returns a program
    pub fn get(&self, program_id: &vm::ProgramID) -> Result<Option<StoredProgram>> {
        let (reply_sender, reply_receiver) = sync_channel(0);

        self.command_sender
            .send(Command::Get(program_id.to_owned(), reply_sender))?;

        reply_receiver.recv()?
    }

    /// Adds a program to the store
    pub fn add(
        &self,
        program_id: &vm::ProgramID,
        program: &vm::Program,
        verifying_keys: &vm::VerifyingKeyMap,
    ) -> Result<()> {
        let (reply_sender, reply_receiver) = sync_channel(0);

        self.command_sender.send(Command::Add(
            program_id.to_owned(),
            Box::new((program.clone(), verifying_keys.clone())),
            reply_sender,
        ))?;

        reply_receiver.recv()?
    }

    /// Returns whether a program ID is already stored
    pub fn exists(&self, program_id: &vm::ProgramID) -> bool {
        let (reply_sender, reply_receiver) = sync_channel(0);

        self.command_sender
            .send(Command::Exists(program_id.to_owned(), reply_sender))
            .unwrap();

        reply_receiver.recv().unwrap_or(false)
    }

    fn load_credits(&self) -> Result<()> {
        let (credits_program, keys) = lib::load_credits();

        if self.exists(credits_program.id()) {
            debug!("Credits program already exists in program store");
            Ok(())
        } else {
            debug!("Loading credits.aleo as part of Program Store initialization");
<<<<<<< HEAD
            let mut key_map = IndexMap::new();

            for (function_name, _function) in credits_program.functions() {
                let (_, verifying_key) = vm::get_credits_key(&credits_program, function_name)?;
                key_map.insert(function_name.to_string(), verifying_key);
            }
=======
            let key_map = keys
                .into_iter()
                .map(|(function, (_proving, verifying))| (function, verifying))
                .collect();
>>>>>>> ac7b4f2f

            self.add(
                &credits_program.id().to_string(),
                &credits_program,
                &VerifyingKeyMap { map: key_map },
            )
        }
    }
}

#[cfg(test)]
mod tests {
    use super::*;
    use lib::vm;
    use std::{fs, str::FromStr};

    #[ctor::ctor]
    fn init() {
        // todo: this fails with error because it's already initialised
        /* simple_logger::SimpleLogger::new()
        .env()
        .with_level(log::LevelFilter::Info)
        .init()
        .unwrap();  */

        fs::remove_dir_all(db_path("")).unwrap_or_default();
    }

    fn db_path(suffix: &str) -> String {
        format!(".db_test/{suffix}")
    }

    #[test]
    fn add_program() {
        let store = ProgramStore::new(&db_path("program")).unwrap();

        let program_path = format!("{}{}", env!("CARGO_MANIFEST_DIR"), "/aleo/hello.aleo");
        let program =
            Program::from_str(fs::read_to_string(program_path).unwrap().as_str()).unwrap();

        let get_program = store.get(&program.id().to_string());

        assert!(get_program.unwrap().is_none());

        let storage_attempt = store_program(&store, "/aleo/hello.aleo");
        assert!(
            storage_attempt.is_ok() && store.exists(&storage_attempt.unwrap().id().to_string())
        );

        // FIXME patching rocksdb weird behavior
        std::mem::forget(store);
    }

    #[test]
    fn credits_loaded() {
        let program = Program::credits().expect("Problem loading Credits");

        {
            let store = rocksdb::DB::open_default(db_path("credits")).unwrap();
            let get_program = store.get(program.id().to_string().into_bytes());
            assert!(get_program.unwrap().is_none());
        }
        let store = ProgramStore::new(&db_path("credits")).unwrap();

        assert!(store.exists(&program.id().to_string()));
    }

    fn store_program(program_store: &ProgramStore, path: &str) -> Result<vm::Program> {
        let program_path = format!("{}{}", env!("CARGO_MANIFEST_DIR"), path);

        let program_string = fs::read_to_string(program_path).unwrap();

        // generate program keys (proving and verifying) and keep the verifying one for the store
        let (program, program_build) = vm::build_program(&program_string)?;

        let keys = program_build
            .map
            .into_iter()
            .map(|(i, (_, verifying_key))| (i, verifying_key))
            .collect();

        let verifying_keys = VerifyingKeyMap { map: keys };

        program_store.add(&program.id().to_string(), &program, &verifying_keys)?;

        Ok(program)
    }
}<|MERGE_RESOLUTION|>--- conflicted
+++ resolved
@@ -1,10 +1,6 @@
 use anyhow::{anyhow, Result};
-<<<<<<< HEAD
 use indexmap::IndexMap;
-use lib::vm::{self, Program, ProgramID, VerifyingKeyMap};
-=======
-use lib::vm;
->>>>>>> ac7b4f2f
+use lib::vm::{self, VerifyingKeyMap};
 use log::{debug, error};
 use std::sync::mpsc::{channel, sync_channel, Receiver, Sender, SyncSender};
 use std::thread;
@@ -120,26 +116,19 @@
     }
 
     fn load_credits(&self) -> Result<()> {
-        let (credits_program, keys) = lib::load_credits();
-
-        if self.exists(credits_program.id()) {
+        let (credits_program, _keys) = lib::load_credits();
+
+        if self.exists(&credits_program.id().to_string()) {
             debug!("Credits program already exists in program store");
             Ok(())
         } else {
             debug!("Loading credits.aleo as part of Program Store initialization");
-<<<<<<< HEAD
             let mut key_map = IndexMap::new();
 
             for (function_name, _function) in credits_program.functions() {
                 let (_, verifying_key) = vm::get_credits_key(&credits_program, function_name)?;
                 key_map.insert(function_name.to_string(), verifying_key);
             }
-=======
-            let key_map = keys
-                .into_iter()
-                .map(|(function, (_proving, verifying))| (function, verifying))
-                .collect();
->>>>>>> ac7b4f2f
 
             self.add(
                 &credits_program.id().to_string(),
@@ -154,6 +143,7 @@
 mod tests {
     use super::*;
     use lib::vm;
+    use lib::vm::Program;
     use std::{fs, str::FromStr};
 
     #[ctor::ctor]
